--- conflicted
+++ resolved
@@ -63,11 +63,7 @@
         public MemoryAdhocCacheService()
         {
             var config = new NameValueCollection();
-<<<<<<< HEAD
-            config.Add("cacheMemoryLimitMegabytes", this.m_configuration?.MaxCacheSize.ToString() ?? "15");
-=======
             config.Add("cacheMemoryLimitMegabytes", this.m_configuration?.MaxCacheSize.ToString() ?? "512");
->>>>>>> bf849158
             config.Add("pollingInterval", "00:05:00");
 
             this.m_cache = new MemoryCache("santedb.adhoc", config);
@@ -81,9 +77,6 @@
             try
             {
                 if (Object.Equals(value, default(T))) return;
-<<<<<<< HEAD
-                this.m_cache.Set(key, value, DateTimeOffset.Now.AddSeconds(timeout?.TotalSeconds ?? this.m_configuration?.MaxCacheAge ?? 900));
-=======
                 if (value is ICanDeepCopy icdc)
                 {
                     this.m_cache.Set(key, icdc.DeepCopy(), DateTimeOffset.Now.AddSeconds(timeout?.TotalSeconds ?? this.m_configuration.MaxCacheAge));
@@ -92,7 +85,6 @@
                 {
                     this.m_cache.Set(key, value, DateTimeOffset.Now.AddSeconds(timeout?.TotalSeconds ?? this.m_configuration.MaxCacheAge));
                 }
->>>>>>> bf849158
             }
             catch (Exception e)
             {
