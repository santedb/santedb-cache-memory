﻿/*
 * Copyright (C) 2021 - 2022, SanteSuite Inc. and the SanteSuite Contributors (See NOTICE.md for full copyright notices)
 * Copyright (C) 2019 - 2021, Fyfe Software Inc. and the SanteSuite Contributors
 * Portions Copyright (C) 2015-2018 Mohawk College of Applied Arts and Technology
 * 
 * Licensed under the Apache License, Version 2.0 (the "License"); you 
 * may not use this file except in compliance with the License. You may 
 * obtain a copy of the License at 
 * 
 * http://www.apache.org/licenses/LICENSE-2.0 
 * 
 * Unless required by applicable law or agreed to in writing, software
 * distributed under the License is distributed on an "AS IS" BASIS, WITHOUT
 * WARRANTIES OR CONDITIONS OF ANY KIND, either express or implied. See the 
 * License for the specific language governing permissions and limitations under 
 * the License.
 * 
 * User: fyfej
 * Date: 2021-10-21
 */
using SanteDB.Caching.Memory.Configuration;
using SanteDB.Core.Diagnostics;
using SanteDB.Core.Model;
using SanteDB.Core.Model.Acts;
using SanteDB.Core.Model.Attributes;
using SanteDB.Core.Model.Collection;
using SanteDB.Core.Model.Entities;
using SanteDB.Core.Model.Interfaces;
using SanteDB.Core.Model.Map;
using SanteDB.Core.Services;
using System;
using System.Collections;
using System.Collections.Generic;
using System.Collections.Specialized;
using System.Linq;
using System.Reflection;
using System.Runtime.Caching;
using System.Xml.Serialization;

namespace SanteDB.Caching.Memory
{
    /// <summary>
    /// Implementation of the <see cref="IDataCachingService"/> which uses the in-process memory to cache objects
    /// </summary>
    /// <remarks>
    /// <para>The memory cache service uses the <see cref="System.Runtime.Caching.MemoryCache"/> class as a backing cache
    /// for the SanteDB host instance. This caching provider provides benefits over a common, shared cache like REDIS in that:</para>
    /// <list type="bullet">
    ///     <item>It does not require the setup of a third-party service to operate</item>
    ///     <item>The cache objects are directly accessed and not serialized</item>
    ///     <item>The cache objects are protected within the host process memory</item>
    ///     <item>The access is very fast - there is no interconnection with another process</item>
    /// </list>
    /// <para>This cache service should only be used in cases when there is a single SanteDB server and there is no need
    /// for sharing cache objects between application services.</para>
    /// <para>This class uses the TTL setting from the <see cref="MemoryCacheConfigurationSection"/> to determine the length of time
    /// that cache entries are valid</para>
    /// </remarks>
    [ServiceProvider("Memory Cache Service", Configuration = typeof(MemoryCacheConfigurationSection))]
    public class MemoryCacheService : IDataCachingService, IDaemonService
    {
        /// <summary>
        /// Gets the service name
        /// </summary>
        public string ServiceName => "Memory Caching Service";

        // Memory cache configuration
        private MemoryCacheConfigurationSection m_configuration;

        // Tracer
        private readonly Tracer m_tracer = new Tracer(MemoryCacheConstants.TraceSourceName);

        // Private cache
        private MemoryCache m_cache;

        // Non cached types
        private HashSet<Type> m_nonCached = new HashSet<Type>();

        /// <summary>
        /// True when the memory cache is running
        /// </summary>
        public bool IsRunning
        {
            get
            {
                return this.m_cache != null;
            }
        }

        /// <inheritdoc/>
        public event EventHandler Started;

        /// <inheritdoc/>
        public event EventHandler Starting;

        /// <inheritdoc/>
        public event EventHandler Stopped;

        /// <inheritdoc/>
        public event EventHandler Stopping;

        /// <inheritdoc/>
        public event EventHandler<DataCacheEventArgs> Added;

        /// <inheritdoc/>
        public event EventHandler<DataCacheEventArgs> Updated;

        /// <inheritdoc/>
        public event EventHandler<DataCacheEventArgs> Removed;

        /// <summary>
        /// Creates a new memory cache service
        /// </summary>
        public MemoryCacheService(IConfigurationManager configurationManager)
        {
            this.m_configuration = configurationManager.GetSection<MemoryCacheConfigurationSection>();

            if (this.m_configuration == null)
            {
                this.m_configuration = new MemoryCacheConfigurationSection()
                {
                    MaxCacheAge = 60,
                    MaxCacheSize = 1024,
                    MaxQueryAge = 3600
                };
            }
            var config = new NameValueCollection();
            config.Add("cacheMemoryLimitMegabytes", this.m_configuration?.MaxCacheSize.ToString());
            config.Add("pollingInterval", "00:05:00");

            this.m_cache = new MemoryCache("santedb", config);
        }

        /// <inheritdoc/>
        public bool Start()
        {
            this.m_tracer.TraceInfo("Starting Memory Caching Service...");

            this.Starting?.Invoke(this, EventArgs.Empty);

            // Look for non-cached types
            foreach (var itm in typeof(IdentifiedData).Assembly.GetTypes().Where(o => o.GetCustomAttribute<NonCachedAttribute>() != null || o.GetCustomAttribute<XmlRootAttribute>() == null))
                this.m_nonCached.Add(itm);

            this.Started?.Invoke(this, EventArgs.Empty);
            return true;
        }

        /// <summary>
        /// Ensure cache consistency
        /// </summary>
        /// <remarks>This method ensures that referenced objects (objects which are stored or updated which
        /// are associative in nature) have their source and target objects evicted from cache.</remarks>
        private void EnsureCacheConsistency(IdentifiedData data)
        {
            // No data - no consistency needed
            if(data == null) { return; }

            // If it is a bundle we want to process the bundle
            switch (data)
            {
                case Bundle bundle:
                    foreach (var itm in bundle.Item)
                    {
                        if (itm.BatchOperation == Core.Model.DataTypes.BatchOperationType.Delete)
                            this.Remove(itm);
                        else
                            this.Add(itm);
                    }
                    break;
                case ISimpleAssociation sa:
                    if (data.BatchOperation != Core.Model.DataTypes.BatchOperationType.Auto)
                    {
                        var host = this.GetCacheItem(sa.SourceEntityKey.GetValueOrDefault()); // Cache remove the source item
                        if (host != null) // hosting type is cached
                        {
                            foreach (var prop in host.GetType().GetProperties(BindingFlags.Public | BindingFlags.Instance).Where(o => o.PropertyType.StripGeneric().IsAssignableFrom(data.GetType())))
                            {
                                var value = host.LoadProperty(prop.Name) as IList;
                                if (value is IList list)
                                {
                                    var exist = list.OfType<IdentifiedData>().FirstOrDefault(o => o.SemanticEquals(data));
                                    if (exist != null)
                                    {
                                        list.Remove(exist);
                                    }

                                    // Re-add
                                    if (data.BatchOperation != Core.Model.DataTypes.BatchOperationType.Delete)
                                        list.Add(data);
                                }
                            }

                            if(host is ITaggable ite)
                            {
                                ite.AddTag(SanteDBConstants.DcdrRefetchTag, "true");
                            }
                            this.Add(host as IdentifiedData); // refresh 

                        }
                    }
                    break;
            }
            data.BatchOperation = Core.Model.DataTypes.BatchOperationType.Auto;

        }

<<<<<<< HEAD
=======

        /// <summary>
        /// Either gets or updates the existing cache item
        /// </summary>
        private void GetOrUpdateCacheItem(ModelMapEventArgs e)
        {
            var cacheItem = this.m_cache.Get(e.Key.ToString());
            if (cacheItem == null)
                this.Add(e.ModelObject);
            else
            {
                // Obsolete?
                var cVer = cacheItem as IVersionedEntity;
                var dVer = e.ModelObject as IVersionedEntity;
                if (cVer?.VersionSequence < dVer?.VersionSequence) // Cache is older than this item
                    this.Add(dVer as IdentifiedData);
                e.ModelObject = cacheItem as IdentifiedData;
                e.Cancel = true;
            }
        }

>>>>>>> bf849158
        /// <inheritdoc/>
        public bool Stop()
        {
            this.Stopping?.Invoke(this, EventArgs.Empty);

            this.m_cache.Dispose();
            this.m_cache = null;
            this.Stopped?.Invoke(this, EventArgs.Empty);
            return true;
        }

        /// <inheritdoc/>
        public TData GetCacheItem<TData>(Guid key) where TData : IdentifiedData
        {
            var retVal = this.m_cache.Get(key.ToString());
            if (retVal is TData dat)
<<<<<<< HEAD
            {
                var loaded = (TData)dat.Clone();
                loaded.AddAnnotation(dat.GetAnnotations<LoadMode>().FirstOrDefault());
                return loaded;
            }
=======
                return (TData)dat.DeepCopy();
>>>>>>> bf849158
            else
            {
                this.Remove(key); // wrong type -
                return default(TData);
            }
        }

        /// <inheritdoc/>
        /// <threadsafety static="true" instance="true"/>
        public IdentifiedData GetCacheItem(Guid key)
        {
            var retVal = this.m_cache.Get(key.ToString());
<<<<<<< HEAD
            if (retVal is IdentifiedData id)
            {
                var cloned = id.Clone();
                cloned.AddAnnotation(id.GetAnnotations<LoadMode>().FirstOrDefault());
                return cloned;
            }
=======
            if (retVal is ICanDeepCopy icdc)
                return icdc.DeepCopy() as IdentifiedData;
>>>>>>> bf849158
            else
                return null;
        }

        /// <inheritdoc/>
        /// <threadsafety static="true" instance="true"/>
        public void Add(IdentifiedData data)
        {
            this.EnsureCacheConsistency(data);
            // if the data is null, continue
            if (data == null || !data.Key.HasValue ||
                    (data as BaseEntityData)?.ObsoletionTime.HasValue == true ||
                    this.m_nonCached.Contains(data.GetType()))
            {
                return;
            }
            else if(data.GetType().GetCustomAttribute<NonCachedAttribute>() != null)
            {
                this.m_nonCached.Add(data.GetType());
                return;
            } 

            var exist = this.m_cache.Get(data.Key.ToString());

            var dataClone = data.DeepCopy() as IdentifiedData;
            dataClone.BatchOperation = Core.Model.DataTypes.BatchOperationType.Auto;
            if (dataClone is ITaggable taggable)
            {
                // TODO: Put this as a constant
                // Don't cache generated data
                if (taggable.GetTag("$generated") == "true")
                {
                    return;
                }

                foreach (var tag in taggable.Tags.Where(o => o.TagKey.StartsWith("$") && o.TagKey != SanteDBConstants.DcdrRefetchTag).ToArray())
                {
                    taggable.RemoveTag(tag.TagKey);
                }
            }

            this.m_cache.Set(data.Key.ToString(), dataClone, DateTimeOffset.Now.AddSeconds(this.m_configuration.MaxCacheAge));

            // If this is a relationship class we remove the source entity from the cache
            if (data is ITargetedAssociation targetedAssociation)
            {
                this.m_cache.Remove(targetedAssociation.SourceEntityKey.ToString());
                this.m_cache.Remove(targetedAssociation.TargetEntityKey.ToString());
            }
            else if (data is ISimpleAssociation simpleAssociation)
                this.m_cache.Remove(simpleAssociation.SourceEntityKey.ToString());

            if (exist != null)
                this.Updated?.Invoke(this, new DataCacheEventArgs(data));
            else
                this.Added?.Invoke(this, new DataCacheEventArgs(data));
        }

        /// <inheritdoc/>
        /// <threadsafety static="true" instance="true"/>
        public void Remove(Guid key)
        {
            var exist = this.m_cache.Get(key.ToString());
            if (exist != null)
            {
                this.Remove(exist as IdentifiedData);
            }
        }

        /// <inheritdoc/>
        /// <threadsafety static="true" instance="true"/>
        public void Remove(IdentifiedData entry)
        {
            if (entry != null)
            {
                this.m_cache?.Remove(entry.Key.ToString());
                entry.BatchOperation = Core.Model.DataTypes.BatchOperationType.Delete;
                this.EnsureCacheConsistency(entry);
                this.Removed?.Invoke(this, new DataCacheEventArgs(entry));
            }
        }

        /// <inheritdoc/>
        /// <threadsafety static="true" instance="true"/>
        public void Clear()
        {
            this.m_cache.Trim(100);
        }

        /// <summary>
        /// Determines if the object exists
        /// </summary>
        public bool Exists<T>(Guid id)
        {
            return this.m_cache.Get(id.ToString()) is T;
        }

        /// <inheritdoc/>
        /// <threadsafety static="true" instance="true"/>
        public long Size
        { get { return this.m_cache.GetLastSize(); } }
    }
}<|MERGE_RESOLUTION|>--- conflicted
+++ resolved
@@ -205,30 +205,6 @@
 
         }
 
-<<<<<<< HEAD
-=======
-
-        /// <summary>
-        /// Either gets or updates the existing cache item
-        /// </summary>
-        private void GetOrUpdateCacheItem(ModelMapEventArgs e)
-        {
-            var cacheItem = this.m_cache.Get(e.Key.ToString());
-            if (cacheItem == null)
-                this.Add(e.ModelObject);
-            else
-            {
-                // Obsolete?
-                var cVer = cacheItem as IVersionedEntity;
-                var dVer = e.ModelObject as IVersionedEntity;
-                if (cVer?.VersionSequence < dVer?.VersionSequence) // Cache is older than this item
-                    this.Add(dVer as IdentifiedData);
-                e.ModelObject = cacheItem as IdentifiedData;
-                e.Cancel = true;
-            }
-        }
-
->>>>>>> bf849158
         /// <inheritdoc/>
         public bool Stop()
         {
@@ -245,15 +221,11 @@
         {
             var retVal = this.m_cache.Get(key.ToString());
             if (retVal is TData dat)
-<<<<<<< HEAD
-            {
-                var loaded = (TData)dat.Clone();
+            {
+                var loaded = (TData)dat.DeepCopy();
                 loaded.AddAnnotation(dat.GetAnnotations<LoadMode>().FirstOrDefault());
                 return loaded;
             }
-=======
-                return (TData)dat.DeepCopy();
->>>>>>> bf849158
             else
             {
                 this.Remove(key); // wrong type -
@@ -266,17 +238,12 @@
         public IdentifiedData GetCacheItem(Guid key)
         {
             var retVal = this.m_cache.Get(key.ToString());
-<<<<<<< HEAD
             if (retVal is IdentifiedData id)
             {
-                var cloned = id.Clone();
+                var cloned = id.DeepCopy();
                 cloned.AddAnnotation(id.GetAnnotations<LoadMode>().FirstOrDefault());
                 return cloned;
             }
-=======
-            if (retVal is ICanDeepCopy icdc)
-                return icdc.DeepCopy() as IdentifiedData;
->>>>>>> bf849158
             else
                 return null;
         }
