﻿/*
 * Copyright (C) 2021 - 2021, SanteSuite Inc. and the SanteSuite Contributors (See NOTICE.md for full copyright notices)
 * Copyright (C) 2019 - 2021, Fyfe Software Inc. and the SanteSuite Contributors
 * Portions Copyright (C) 2015-2018 Mohawk College of Applied Arts and Technology
 *
 * Licensed under the Apache License, Version 2.0 (the "License"); you
 * may not use this file except in compliance with the License. You may
 * obtain a copy of the License at
 *
 * http://www.apache.org/licenses/LICENSE-2.0
 *
 * Unless required by applicable law or agreed to in writing, software
 * distributed under the License is distributed on an "AS IS" BASIS, WITHOUT
 * WARRANTIES OR CONDITIONS OF ANY KIND, either express or implied. See the
 * License for the specific language governing permissions and limitations under
 * the License.
 *
 * User: fyfej
 * Date: 2021-8-5
 */

using SanteDB.Caching.Memory.Configuration;
using SanteDB.Core;
using SanteDB.Core.Diagnostics;
using SanteDB.Core.Jobs;
using SanteDB.Core.Model;
using SanteDB.Core.Model.Acts;
using SanteDB.Core.Model.Attributes;
using SanteDB.Core.Model.Constants;
using SanteDB.Core.Model.Entities;
using SanteDB.Core.Model.Interfaces;
using SanteDB.Core.Model.Map;
using SanteDB.Core.Services;
using System;
using System.Collections.Generic;
using System.Collections.Specialized;
using System.Diagnostics;
using System.Linq;
using System.Reflection;
using System.Runtime.Caching;
using System.Xml.Serialization;

namespace SanteDB.Caching.Memory
{
    /// <summary>
    /// Memory cache service
    /// </summary>
    [ServiceProvider("Memory Cache Service", Configuration = typeof(MemoryCacheConfigurationSection))]
    public class MemoryCacheService : IDataCachingService
    {
        /// <summary>
        /// Gets the service name
        /// </summary>
        public string ServiceName => "Memory Caching Service";

<<<<<<< HEAD
=======
        /// <summary>
        /// Cache of data
        /// </summary>
        private EventHandler<ModelMapEventArgs> m_mappingHandler = null;

        private EventHandler<ModelMapEventArgs> m_mappedHandler = null;

>>>>>>> ed8d2bab
        // Memory cache configuration
        private MemoryCacheConfigurationSection m_configuration;

        private Tracer m_tracer = new Tracer(MemoryCacheConstants.TraceSourceName);
        private static object s_lock = new object();
        private MemoryCache m_cache;

        // Non cached types
        private HashSet<Type> m_nonCached = new HashSet<Type>();

        /// <summary>
        /// Service is starting
        /// </summary>
        public event EventHandler Started;

        /// <summary>
        /// Service has started
        /// </summary>
        public event EventHandler Starting;

        /// <summary>
        /// Service is stopping
        /// </summary>
        public event EventHandler Stopped;

        /// <summary>
        /// Service has stopped
        /// </summary>
        public event EventHandler Stopping;

        public event EventHandler<DataCacheEventArgs> Added;

        public event EventHandler<DataCacheEventArgs> Updated;

        public event EventHandler<DataCacheEventArgs> Removed;

        /// <summary>
        /// Creates a new memory cache service
        /// </summary>
        public MemoryCacheService(IConfigurationManager configurationManager)
        {
            this.m_configuration = configurationManager.GetSection<MemoryCacheConfigurationSection>();

            if (this.m_configuration == null)
            {
                this.m_configuration = new MemoryCacheConfigurationSection()
                {
                    MaxCacheAge = 60000,
                    MaxCacheSize = 1024,
                    MaxQueryAge = 60000
                };
            }
            var config = new NameValueCollection();
            config.Add("cacheMemoryLimitMegabytes", this.m_configuration?.MaxCacheSize.ToString());
            config.Add("pollingInterval", "00:05:00");


<<<<<<< HEAD
=======
            this.Starting?.Invoke(this, EventArgs.Empty);

            // subscribe to events
            this.Added += (o, e) => this.EnsureCacheConsistency(e);
            this.Updated += (o, e) => this.EnsureCacheConsistency(e);
            this.Removed += (o, e) => this.EnsureCacheConsistency(e);

            // handles when a item is being mapped
            this.m_mappingHandler = (o, e) =>
            {
                var cacheItem = this.m_cache.Get(e.Key.ToString());
                if (cacheItem != null)
                {
                    e.ModelObject = cacheItem as IdentifiedData;
                    e.Cancel = true;
                }
                //this.GetOrUpdateCacheItem(e);
            };

            // Subscribe to message mapping
            ModelMapper.MappingToModel += this.m_mappingHandler;
            ModelMapper.MappedToModel += this.m_mappedHandler;

>>>>>>> ed8d2bab
            // Look for non-cached types
            foreach (var itm in typeof(IdentifiedData).Assembly.GetTypes().Where(o => o.GetCustomAttribute<NonCachedAttribute>() != null || o.GetCustomAttribute<XmlRootAttribute>() == null))
                this.m_nonCached.Add(itm);

<<<<<<< HEAD
            this.m_cache = new MemoryCache("santedb", config);
=======
            this.Started?.Invoke(this, EventArgs.Empty);
            return true;
        }

        /// <summary>
        /// Ensure cache consistency
        /// </summary>
        private void EnsureCacheConsistency(DataCacheEventArgs e)
        {
            lock (s_lock)
            {
                //// Relationships should always be clean of source/target so the source/target will load the new relationship
                if (e.Object is ActParticipation)
                {
                    var ptcpt = (e.Object as ActParticipation);

                    this.Remove(ptcpt.SourceEntityKey.GetValueOrDefault());
                    this.Remove(ptcpt.PlayerEntityKey.GetValueOrDefault());
                    //MemoryCache.Current.RemoveObject(ptcpt.PlayerEntity?.GetType() ?? typeof(Entity), ptcpt.PlayerEntityKey);
                }
                else if (e.Object is ActRelationship)
                {
                    var rel = (e.Object as ActRelationship);
                    this.Remove(rel.SourceEntityKey.GetValueOrDefault());
                    this.Remove(rel.TargetActKey.GetValueOrDefault());
                }
                else if (e.Object is EntityRelationship)
                {
                    var rel = (e.Object as EntityRelationship);
                    this.Remove(rel.SourceEntityKey.GetValueOrDefault());
                    this.Remove(rel.TargetEntityKey.GetValueOrDefault());
                }
            }
        }

        /// <summary>
        /// Either gets or updates the existing cache item
        /// </summary>
        /// <param name="e"></param>
        private void GetOrUpdateCacheItem(ModelMapEventArgs e)
        {
            var cacheItem = this.m_cache.Get(e.Key.ToString());
            if (cacheItem == null)
                this.Add(e.ModelObject);
            else
            {
                // Obsolete?
                var cVer = cacheItem as IVersionedEntity;
                var dVer = e.ModelObject as IVersionedEntity;
                if (cVer?.VersionSequence < dVer?.VersionSequence) // Cache is older than this item
                    this.Add(dVer as IdentifiedData);
                e.ModelObject = cacheItem as IdentifiedData;
                e.Cancel = true;
            }
>>>>>>> ed8d2bab
        }


        /// <summary>
        /// Gets the specified cache item
        /// </summary>
        /// <returns></returns>
        public TData GetCacheItem<TData>(Guid key) where TData : IdentifiedData
        {
            var retVal = this.GetCacheItem(key);
            if (retVal is TData dat)
                return (TData)dat.Clone();
            else
            {
                this.Remove(key); // wrong type -
                return default(TData);
            }
        }

        /// <summary>
        /// Get cache key regardless of type
        /// </summary>
        public object GetCacheItem(Guid key) { 
            return this.m_cache.Get(key.ToString());
        }

        /// <summary>
        /// Add the specified item to the memory cache
        /// </summary>
        public void Add(IdentifiedData data) 
        {
            // if the data is null, continue
            if (data == null || !data.Key.HasValue ||
                    (data as BaseEntityData)?.ObsoletionTime.HasValue == true ||
                    this.m_nonCached.Contains(data.GetType()))
            {
                return;
            }

            var cacheKey = data.Key.Value.ToString();
            var exist = this.m_cache.Get(cacheKey);

            var dataClone = data.Clone();
            dataClone.BatchOperation = Core.Model.DataTypes.BatchOperationType.Auto;
            if (dataClone is ITaggable taggable)
            {
                // TODO: Put this as a constant
                // Don't cache generated data
                if (taggable.GetTag("$generated") == "true")
                {
                    return;
                }

                foreach (var tag in taggable.Tags.Where(o => o.TagKey.StartsWith("$")).ToArray())
                {
                    taggable.RemoveTag(tag.TagKey);
                }
            }

            this.m_cache.Set(cacheKey, dataClone, DateTimeOffset.Now.AddSeconds(this.m_configuration.MaxCacheAge));

            // If this is a relationship class we remove the source entity from the cache
            if (data is ITargetedAssociation targetedAssociation)
            {
                this.m_cache.Remove(targetedAssociation.SourceEntityKey.ToString());
                this.m_cache.Remove(targetedAssociation.TargetEntityKey.ToString());
            }
            else if (data is ISimpleAssociation simpleAssociation)
                this.m_cache.Remove(simpleAssociation.SourceEntityKey.ToString());

            if (exist != null)
                this.Updated?.Invoke(this, new DataCacheEventArgs(data));
            else
                this.Added?.Invoke(this, new DataCacheEventArgs(data));
        }

        /// <summary>
        /// Remove the object from the cache
        /// </summary>
        public void Remove(Guid key)
        {
            var exist = this.m_cache.Get(key.ToString());
            if (exist != null)
            {
                this.Remove(exist as IdentifiedData);
            }
        }

        /// <summary>
        /// Remove the specified entry
        /// </summary>
        /// <param name="entry"></param>
        public void Remove(IdentifiedData entry)
        {
            this.m_cache.Remove(entry.Key.ToString());
            if (entry is ISimpleAssociation sa)
            {
                this.Remove(sa.SourceEntityKey.GetValueOrDefault());
                if (sa is ITargetedAssociation ta)
                {
                    this.Remove(ta.TargetEntityKey.GetValueOrDefault());
                }
            }
            this.Removed?.Invoke(this, new DataCacheEventArgs(entry));
        }

        /// <summary>
        /// Clear the memory cache
        /// </summary>
        public void Clear()
        {
            this.m_cache.Trim(100);
        }

        /// <summary>
        /// Returns true if the object exists in the cache
        /// </summary>
        public bool Exists<T>(Guid id)
        {
            return this.m_cache.Contains(id.ToString());
        }

        /// <summary>
        /// Get the size of the cache in entries
        /// </summary>
        public long Size { get { return this.m_cache.GetLastSize(); } }
    }
}<|MERGE_RESOLUTION|>--- conflicted
+++ resolved
@@ -53,16 +53,6 @@
         /// </summary>
         public string ServiceName => "Memory Caching Service";
 
-<<<<<<< HEAD
-=======
-        /// <summary>
-        /// Cache of data
-        /// </summary>
-        private EventHandler<ModelMapEventArgs> m_mappingHandler = null;
-
-        private EventHandler<ModelMapEventArgs> m_mappedHandler = null;
-
->>>>>>> ed8d2bab
         // Memory cache configuration
         private MemoryCacheConfigurationSection m_configuration;
 
@@ -119,97 +109,12 @@
             config.Add("cacheMemoryLimitMegabytes", this.m_configuration?.MaxCacheSize.ToString());
             config.Add("pollingInterval", "00:05:00");
 
-
-<<<<<<< HEAD
-=======
-            this.Starting?.Invoke(this, EventArgs.Empty);
-
-            // subscribe to events
-            this.Added += (o, e) => this.EnsureCacheConsistency(e);
-            this.Updated += (o, e) => this.EnsureCacheConsistency(e);
-            this.Removed += (o, e) => this.EnsureCacheConsistency(e);
-
-            // handles when a item is being mapped
-            this.m_mappingHandler = (o, e) =>
-            {
-                var cacheItem = this.m_cache.Get(e.Key.ToString());
-                if (cacheItem != null)
-                {
-                    e.ModelObject = cacheItem as IdentifiedData;
-                    e.Cancel = true;
-                }
-                //this.GetOrUpdateCacheItem(e);
-            };
-
-            // Subscribe to message mapping
-            ModelMapper.MappingToModel += this.m_mappingHandler;
-            ModelMapper.MappedToModel += this.m_mappedHandler;
-
->>>>>>> ed8d2bab
             // Look for non-cached types
             foreach (var itm in typeof(IdentifiedData).Assembly.GetTypes().Where(o => o.GetCustomAttribute<NonCachedAttribute>() != null || o.GetCustomAttribute<XmlRootAttribute>() == null))
                 this.m_nonCached.Add(itm);
 
-<<<<<<< HEAD
             this.m_cache = new MemoryCache("santedb", config);
-=======
-            this.Started?.Invoke(this, EventArgs.Empty);
-            return true;
-        }
-
-        /// <summary>
-        /// Ensure cache consistency
-        /// </summary>
-        private void EnsureCacheConsistency(DataCacheEventArgs e)
-        {
-            lock (s_lock)
-            {
-                //// Relationships should always be clean of source/target so the source/target will load the new relationship
-                if (e.Object is ActParticipation)
-                {
-                    var ptcpt = (e.Object as ActParticipation);
-
-                    this.Remove(ptcpt.SourceEntityKey.GetValueOrDefault());
-                    this.Remove(ptcpt.PlayerEntityKey.GetValueOrDefault());
-                    //MemoryCache.Current.RemoveObject(ptcpt.PlayerEntity?.GetType() ?? typeof(Entity), ptcpt.PlayerEntityKey);
-                }
-                else if (e.Object is ActRelationship)
-                {
-                    var rel = (e.Object as ActRelationship);
-                    this.Remove(rel.SourceEntityKey.GetValueOrDefault());
-                    this.Remove(rel.TargetActKey.GetValueOrDefault());
-                }
-                else if (e.Object is EntityRelationship)
-                {
-                    var rel = (e.Object as EntityRelationship);
-                    this.Remove(rel.SourceEntityKey.GetValueOrDefault());
-                    this.Remove(rel.TargetEntityKey.GetValueOrDefault());
-                }
-            }
-        }
-
-        /// <summary>
-        /// Either gets or updates the existing cache item
-        /// </summary>
-        /// <param name="e"></param>
-        private void GetOrUpdateCacheItem(ModelMapEventArgs e)
-        {
-            var cacheItem = this.m_cache.Get(e.Key.ToString());
-            if (cacheItem == null)
-                this.Add(e.ModelObject);
-            else
-            {
-                // Obsolete?
-                var cVer = cacheItem as IVersionedEntity;
-                var dVer = e.ModelObject as IVersionedEntity;
-                if (cVer?.VersionSequence < dVer?.VersionSequence) // Cache is older than this item
-                    this.Add(dVer as IdentifiedData);
-                e.ModelObject = cacheItem as IdentifiedData;
-                e.Cancel = true;
-            }
->>>>>>> ed8d2bab
-        }
-
+        }
 
         /// <summary>
         /// Gets the specified cache item
@@ -230,14 +135,14 @@
         /// <summary>
         /// Get cache key regardless of type
         /// </summary>
-        public object GetCacheItem(Guid key) { 
+        public object GetCacheItem(Guid key) {
             return this.m_cache.Get(key.ToString());
         }
 
         /// <summary>
         /// Add the specified item to the memory cache
         /// </summary>
-        public void Add(IdentifiedData data) 
+        public void Add(IdentifiedData data)
         {
             // if the data is null, continue
             if (data == null || !data.Key.HasValue ||
