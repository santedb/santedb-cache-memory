--- conflicted
+++ resolved
@@ -204,10 +204,6 @@
 
         }
 
-<<<<<<< HEAD
-=======
-
->>>>>>> 70dbf93e
         /// <inheritdoc/>
         public bool Stop()
         {
