--- conflicted
+++ resolved
@@ -88,14 +88,8 @@
         }
 
         //  trace source
-<<<<<<< HEAD
         private readonly Tracer m_tracer = new Tracer(MemoryCacheConstants.TraceSourceName);
 
-=======
-        private Tracer m_tracer = new Tracer(MemoryCacheConstants.TraceSourceName);
-
-        // Configuration
->>>>>>> 6e64365d
         private MemoryCacheConfigurationSection m_configuration = ApplicationServiceContext.Current.GetService<IConfigurationManager>().GetSection<MemoryCacheConfigurationSection>();
 
         // Cache backing
@@ -195,7 +189,6 @@
             if (cacheResult is MemoryQueryInfo retVal)
                 retVal.QueryTag = tagValue;
         }
-<<<<<<< HEAD
 
         /// <summary>
         /// Abort the query result set
@@ -204,7 +197,5 @@
         {
             this.m_cache.Remove($"qry.{queryId}");
         }
-=======
->>>>>>> 6e64365d
     }
 }