﻿/*
 * Copyright (C) 2021 - 2022, SanteSuite Inc. and the SanteSuite Contributors (See NOTICE.md for full copyright notices)
 * Copyright (C) 2019 - 2021, Fyfe Software Inc. and the SanteSuite Contributors
 * Portions Copyright (C) 2015-2018 Mohawk College of Applied Arts and Technology
 * 
 * Licensed under the Apache License, Version 2.0 (the "License"); you 
 * may not use this file except in compliance with the License. You may 
 * obtain a copy of the License at 
 * 
 * http://www.apache.org/licenses/LICENSE-2.0 
 * 
 * Unless required by applicable law or agreed to in writing, software
 * distributed under the License is distributed on an "AS IS" BASIS, WITHOUT
 * WARRANTIES OR CONDITIONS OF ANY KIND, either express or implied. See the 
 * License for the specific language governing permissions and limitations under 
 * the License.
 * 
 * User: fyfej
 * Date: 2021-10-21
 */
using SanteDB.Caching.Memory.Configuration;
using SanteDB.Core;
using SanteDB.Core.Diagnostics;
using SanteDB.Core.Jobs;
using SanteDB.Core.Services;
using System;
using System.Collections.Generic;
using System.Collections.Specialized;
using System.Diagnostics;
using System.Linq;
using System.Runtime.Caching;
using System.Threading;
using System.Timers;

namespace SanteDB.Caching.Memory
{
    /// <summary>
    /// An implementation of the <see cref="IQueryPersistenceService"/> which uses in-process memory to store query result sets
    /// </summary>
    /// <remarks>
    /// <para>This implementation of the query persistence service uses the <see cref="System.Runtime.Caching.MemoryCache"/> implementation to store
    /// stateful query results (for consistent pagination) for a period of time in transient place.</para>
    /// </remarks>
    [ServiceProvider("Memory-Based Query Persistence Service", Configuration = typeof(MemoryCacheConfigurationSection))]
    public class MemoryQueryPersistenceService : SanteDB.Core.Services.IQueryPersistenceService
    {
        /// <inheritdoc/>
        public string ServiceName => "Memory-Based Query Persistence / Continuation Service";

        /// <summary>
        /// Memory based query information - metadata about the query stored in the cache
        /// </summary>
        public class MemoryQueryInfo
        {
            /// <summary>
            /// Query info ctor
            /// </summary>
            public MemoryQueryInfo()
            {
                this.CreationTime = DateTime.Now;
            }

            /// <summary>
            /// Total results
            /// </summary>
            public int TotalResults { get; set; }

            /// <summary>
            /// Results in the result set
            /// </summary>
            public List<Guid> Results { get; set; }

            /// <summary>
            /// The query tag
            /// </summary>
            public object QueryTag { get; set; }

            /// <summary>
            /// Get or sets the creation time
            /// </summary>
            public DateTime CreationTime { get; private set; }

            /// <summary>
            /// Get or sets the key
            /// </summary>
            public Guid Key { get; set; }
        }

        //  trace source
        private readonly Tracer m_tracer = new Tracer(MemoryCacheConstants.TraceSourceName);

        private MemoryCacheConfigurationSection m_configuration = ApplicationServiceContext.Current.GetService<IConfigurationManager>().GetSection<MemoryCacheConfigurationSection>();

        // Cache backing
        private MemoryCache m_cache;

        /// <summary>
        /// Create new persistence
        /// </summary>
        public MemoryQueryPersistenceService()
        {
            var config = new NameValueCollection();
<<<<<<< HEAD
            config.Add("cacheMemoryLimitMegabytes", this.m_configuration?.MaxCacheSize.ToString() ?? "10");
            config.Add("pollingInterval", "00:05:00");
=======
            config.Add("CacheMemoryLimitMegabytes", this.m_configuration?.MaxCacheSize.ToString() ?? "512");
            config.Add("PollingInterval", "00:05:00");
>>>>>>> 70dbf93e
            this.m_cache = new MemoryCache("santedb.query", config);
        }

        /// <inheritdoc/>
        public void Clear()
        {
            this.m_cache.Trim(100);
        }

        /// <inheritdoc/>
        public void AddResults(Guid queryId, IEnumerable<Guid> results, int totalResults)
        {
            var cacheResult = this.m_cache.GetCacheItem($"qry.{queryId}");
            if (cacheResult == null)
                return; // no item
            else if (cacheResult.Value is MemoryQueryInfo retVal)
            {
                this.m_tracer.TraceVerbose("Updating query {0} ({1} results)", queryId, results.Count());
                lock (retVal.Results)
                    retVal.Results.AddRange(results.Where(o => !retVal.Results.Contains(o)).Select(o => o));
                retVal.TotalResults = totalResults;
                this.m_cache.Set(cacheResult.Key, cacheResult.Value, DateTimeOffset.Now.AddSeconds(this.m_configuration.MaxQueryAge));
                //retVal.TotalResults = retVal.Results.Count();
            }
        }

        /// <inheritdoc/>
        public IEnumerable<Guid> GetQueryResults(Guid queryId, int startRecord, int nRecords)
        {
            var cacheResult = this.m_cache.Get($"qry.{queryId}");
            if (cacheResult is MemoryQueryInfo retVal)
                lock (retVal.Results)
                    return retVal.Results.ToArray().Distinct().Skip(startRecord).Take(nRecords).OfType<Guid>().ToArray();
            return null;
        }

        /// <inheritdoc/>
        public object GetQueryTag(Guid queryId)
        {
            var cacheResult = this.m_cache.Get($"qry.{queryId}");
            if (cacheResult is MemoryQueryInfo retVal)
                return retVal.QueryTag;
            return null;
        }

        /// <inheritdoc/>
        public bool IsRegistered(Guid queryId)
        {
            return this.m_cache.Contains($"qry.{queryId}");
        }

        /// <inheritdoc/>
        public long QueryResultTotalQuantity(Guid queryId)
        {
            var cacheResult = this.m_cache.Get($"qry.{queryId}");
            if (cacheResult is MemoryQueryInfo retVal)
                return retVal.TotalResults;
            return 0;
        }

        /// <inheritdoc/>
        public bool RegisterQuerySet(Guid queryId, IEnumerable<Guid> results, object tag, int totalResults)
        {
            this.m_cache.Set($"qry.{queryId}", new MemoryQueryInfo()
            {
                QueryTag = tag,
                Results = results.Select(o => o).ToList(),
                TotalResults = totalResults,
                Key = queryId
            }, DateTimeOffset.Now.AddSeconds(this.m_configuration?.MaxQueryAge ?? 3600));
            return true;
        }

        /// <inheritdoc/>
        public Guid FindQueryId(object queryTag)
        {
            return this.m_cache.Select(o => o.Value).OfType<MemoryQueryInfo>().FirstOrDefault(o => o.QueryTag.Equals(queryTag))?.Key ?? Guid.Empty;
        }

        /// <inheritdoc/>
        public void SetQueryTag(Guid queryId, object tagValue)
        {
            var cacheResult = this.m_cache.Get($"qry.{queryId}");
            if (cacheResult is MemoryQueryInfo retVal)
                retVal.QueryTag = tagValue;
        }

        /// <summary>
        /// Abort the query result set
        /// </summary>
        public void AbortQuerySet(Guid queryId)
        {
            this.m_cache.Remove($"qry.{queryId}");
        }
    }
}<|MERGE_RESOLUTION|>--- conflicted
+++ resolved
@@ -100,13 +100,8 @@
         public MemoryQueryPersistenceService()
         {
             var config = new NameValueCollection();
-<<<<<<< HEAD
-            config.Add("cacheMemoryLimitMegabytes", this.m_configuration?.MaxCacheSize.ToString() ?? "10");
-            config.Add("pollingInterval", "00:05:00");
-=======
             config.Add("CacheMemoryLimitMegabytes", this.m_configuration?.MaxCacheSize.ToString() ?? "512");
             config.Add("PollingInterval", "00:05:00");
->>>>>>> 70dbf93e
             this.m_cache = new MemoryCache("santedb.query", config);
         }
 
