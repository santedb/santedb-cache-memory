--- conflicted
+++ resolved
@@ -95,11 +95,7 @@
   </ItemGroup>
   <ItemGroup>
     <PackageReference Include="System.Runtime.Caching">
-<<<<<<< HEAD
-      <Version>5.0.0</Version>
-=======
       <Version>6.0.0</Version>
->>>>>>> 79e7fd2f
     </PackageReference>
   </ItemGroup>
   <ItemGroup>
